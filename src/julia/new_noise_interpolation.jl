--- conflicted
+++ resolved
@@ -36,127 +36,6 @@
                      x::Array{Float64, 2},
                      # m::Int
                      #z_inter::Array{Array{Float64, 2}, 1},
-<<<<<<< HEAD
-                     # z_inter::Any,
-                     # isd::InterSampleData,
-                     # ϵ::Float64=10e-12)
-                     )
-  n = Int(t÷Ts)           # t lies between t0 + n*Ts and t0 + (n+1)*Ts
-
-  # if isd.Q == 0 && isd.use_interpolation
-  return x[n+1, :] + (x[n+2, :]-x[n+1, :])*(t-n*Ts)/((n+1)*Ts-n*Ts)
-  # k = Int(floor(t / Ts)) + 1
-  # w0 = X[k, m]
-  # w1 = X[k + 1, m]
-  # w0 + (t - (k - 1) * Ts) * (w1 - w0) / Ts
-  # end
-
-    # δ = t - n*Ts
-    # nx = size(A)[1]
-    # Q = isd.Q
-    # # P = size(z_inter[1])[1]
-    # P = 0
-    # N = size(isd.states)[1]
-    # use_interpolation = isd.use_interpolation
-    # # This case is usually handled by the check further down for δ smaller
-    # # than ϵ, but if n == N, isd.states[n+1] will give BoundsError, so we
-    # # need to put this if-statement here to avoid that. We only check for n==N,
-    # # and not n >= N so that there will be a crash if times after the last
-    # # sample are requested
-    # if n == N
-    #     return x[N+1]
-    # else
-    #     num_stored_samples = size(isd.states[n+1])[1]
-    # end
-    # tl = n*Ts
-    # tu = (n+1)*Ts
-    # il = 0      # for il>0,   tl = isd.sample_times[n][il]
-    # iu = Q+1    # for iu<Q+1, tu = isd.sample_times[n][iu]
-
-    # # setting il, tl, iu, tu
-    # if num_stored_samples > 0
-    #     for q = 1:num_stored_samples
-    #         # interval index = n+1
-    #         t_inter = isd.sample_times[n+1][q]
-    #         if t_inter > tl && t_inter < t
-    #             tl = t_inter
-    #             il = q
-    #         end
-    #         if t_inter < tu && t_inter > t
-    #             tu = t_inter
-    #             iu = q
-    #         end
-    #     end
-    # end
-    # δl = t-tl
-    # δu = tu-t
-
-    # # Setting xl and xu
-    # xl = x[n+1]     # x[1] == x0
-    # xu = x[n+2]
-    # if il > 0
-    #     xl = isd.states[n+1][il,:]
-    # end
-    # if iu < Q+1
-    #     xu = isd.states[n+1][iu,:]
-    # end
-
-    # # If no more samples are stored in this interval, allow for the use of
-    # # linear interpolation instead, to ensure smoothness of realization
-    # if num_stored_samples >= Q && use_interpolation
-    #     # @warn "Used linear interpolation"   # DEBUG
-    #     return xl + (xu-xl)*(t-tl)/(tu-tl)
-    # end
-
-    # # Values of δ smaller than ϵ are treated as 0
-    # if δl < ϵ
-    #     return xl
-    # elseif δu < ϵ
-    #     return xu
-    # end
-
-    # Mexp    = [-A B*(B'); zeros(size(A)) A']
-    # Ml      = exp(Mexp*δl)
-    # Mu      = exp(Mexp*δu)
-    # Adl     = Ml[nx+1:end, nx+1:end]'
-    # Adu     = Mu[nx+1:end, nx+1:end]'
-    # AdΔ     = Adu*Adl
-    # B2dl    = Hermitian(Adl*Ml[1:nx, nx+1:end])
-    # B2du    = Hermitian(Adu*Mu[1:nx, nx+1:end])
-    # Cl      = cholesky(B2dl)
-    # Cu      = cholesky(B2du)
-    # Bdl     = Cl.L
-    # Bdu     = Cu.L
-
-    # σ_l = (Bdl*(Bdl'))
-    # σ_u = (Bdu*(Bdu'))
-    # σ_Δ = Adu*σ_l*(Adu') + σ_u
-    # σ_Δ_l = Adu*σ_l
-    # v_Δ = xu - AdΔ*xl
-    # μ = Adl*xl + (σ_Δ_l')*(σ_Δ\v_Δ) # TODO: Might want to double-check that this also covers n=0, but it seems to be the case
-    # # Hermitian()-call might not be necessary, but it probably depends on the
-    # # model, so I leave it in to ensure that cholesky decomposition will work
-    # Σ = Hermitian(σ_l - (σ_Δ_l')*(σ_Δ\(σ_Δ_l)))
-    # CΣ = cholesky(Σ)
-    # Σr = CΣ.L
-
-    # if isd.num_sampled_samples[n+1] < P
-    #     white_noise = z_inter[n+1][num_stored_samples+1,:]
-    #     isd.num_sampled_samples[n+1] += 1
-    # else
-    #     # @warn "Ran out of pre-generated white noise realizations for interval $(n+1)"
-    #     white_noise = randn(Float64, (nx, 1))
-    # end
-
-    # x_new = μ + Σr*white_noise
-
-    # if num_stored_samples < Q
-    #     isd.states[n+1] = [isd.states[n+1]; x_new']
-    #     isd.sample_times[n+1] = [isd.sample_times[n+1]; t]
-    # end
-
-    # return x_new
-=======
                      z_inter::Any,
                      isd::InterSampleData,
                      ϵ::Float64=10e-12,
@@ -268,6 +147,5 @@
     end
 
     return x_new
->>>>>>> 013461ab
 
 end