--- conflicted
+++ resolved
@@ -104,41 +104,11 @@
     md = delta_model_data
 end
 
-<<<<<<< HEAD
-const PENDULUM = 1
-const MOH_MDL  = 2
-const DELTA    = 3
-
-# Selects which model to adapt code to
-model_id = PENDULUM     # Remember that δ and T_s might depend on the model, I used different ones for Pendulum and for Delta robot
-
-# ==================
-# === PARAMETERS ===
-# ==================
-
-# === TIME ===
-# The relationship between number of data samples N and number of noise samples
-# Nw is given by Nw >= (Ts/δ)*N
-const δ = 0.01#2e-5#0.01                  # noise sampling time
-const Ts = 0.1#2e-4#0.1                  # step-size
-const Tsλ = 0.01#2e-5#0.01
-const Tso = 0.01#2e-5#0.01
-# const δ = 0.001                  # noise sampling time
-# const Ts = 0.001                  # step-size
-const M = Threads.nthreads()÷2#4#00       # Number of monte-carlo simulations used for estimating mean
-# TODO: Surely we don't need to collect these, a range should work just as well?
-const ms = collect(1:M)
-const W = 100           # Number of intervals for which isw stores data
-const Q = 1000          # Number of conditional samples stored per interval
-const interp_type = Cubic()
-
-=======
 h_data(sol,θ) = apply_outputfun(x -> md.f(x,θ) .+ md.σ * randn(size(md.f(x,θ))), sol)       # Output of "true" system, including measurement noise
 h(sol,θ) = apply_outputfun(x->md.f(x,θ), sol)                                               # Output of model, no measurement noise 
 h_comp(sol,θ) = apply_two_outputfun(x->md.f(x,θ), x->md.f_sens(x,θ), sol)                   # For complete model with dynamics sensitivity
 h_sens_base(sol,θ) = apply_outputfun(x->md.f_sens_baseline(x,θ), sol)                       # For baseline method, which does not include sensitivity wrt disturbance parameters
 h_all_adj(sol,θ) = apply_outputfun(x->md.f_all_adj(x,θ), sol)                               # For adjoint method, needs to get all nominal states, including model output
->>>>>>> 85567af3
 
 # === SOLVER PARAMETERS ===
 const abstol::Float64 = 1e-8#1e-9
@@ -154,209 +124,10 @@
 # The type of interpolation used on forward solution in adjoint method
 const interp_type = Cubic()
 
-<<<<<<< HEAD
-# === MODEL REALIZATION AND SIMULATION ===
-# We use the following naming conventions for parameters:
-# θ: All parameters of the dynamical model
-# η: All parameters of the disturbance model
-# pars: All free parameters
-# p: vcat(θ, η)
-# NOTE: If number and location of free parameters change, the sensitivity TODO: There must be a nicer solution to this
-# functions defined in the code must also be changed
-# const free_dyn_pars_true = [k]                    # true value of all free parameters
-# get_all_θs(pars::Vector{Float64}) = [m, L, g, pars[1]]
-# dyn_par_bounds = [0.1 Inf]    # Lower and upper bounds of each free dynamic parameter
-# NOTE: Has to be changed when number of free dynamical parameters is changed.
-# Specifically:
-# 1. free_dyn_pars_true must contain the true values for all free dynamical parameters
-# 2. get_all_θs() must return all variables, where the free variables
-#       need to be replaced by the provided argument pars
-# 3. dyn_par_bounds must include bounds for all free dynamical paramters
-# 4. The first argument to problem() in the definition of realize_model_sens
-#       must refere to DAE-problem that includes sensitvity equations for all
-#       free dynamical parameters
-# sensitivity for all free dynamical variables
-# const free_dyn_pars_true = [m, L, g, k]                    # true value of all free parameters
-# const free_dyn_pars_true = [m, L, g, k]                    # true value of all free parameters
-
-if model_id == PENDULUM
-    const free_dyn_pars_true = [k]#Array{Float64}(undef, 0)#[k]# True values of free parameters #Array{Float64}(undef, 0)
-    const num_dyn_vars = 7
-    const num_dyn_vars_adj = 7 # For adjoint method, there might be additional state variables, since outputs need to be baked into the state. Though outputs are already baked in for pendulum
-    use_adjoint = false
-    use_new_adj = true
-    get_all_θs(pars::Vector{Float64}) = [m, L, g, pars[1]]#[pars[1], L, pars[2], k]
-    # Each row corresponds to lower and upper bounds of a free dynamic parameter.
-    dyn_par_bounds = [0.1 1e4]#[0.01 1e4; 0.1 1e4; 0.1 1e4]#; 0.1 1e4] #Array{Float64}(undef, 0, 2)
-    @warn "The learning rate dimensiond doesn't deal with disturbance parameters in any nice way, other info comes from W_meta, and this part is hard coded"
-    const_learning_rate = [1.0]#[0.1, 1.0, 0.1]
-    model_sens_to_use = pendulum_sensitivity_k#_with_dist_sens_1#_sans_g_with_dist_sens_1#_with_dist_sens_3#pendulum_sensitivity_k_with_dist_sens_1#pendulum_sensitivity_sans_g#_full
-    model_to_use = pendulum_new
-    model_adj_to_use = my_pendulum_adjoint_konly_new
-    model_adj_to_use_dist_sens = my_pendulum_adjoint_distsensa1_new#_with_dist_sens_3
-    model_adj_to_use_dist_sens_new = my_pendulum_foradj_distsensa1
-    sgd_version_to_use = perform_SGD_adam_new
-    # Models for debug:
-    model_stepbystep = pendulum_adj_stepbystep_NEW#pendulum_adj_stepbystep_k#pendulum_adj_stepbystep_deb
-    model_stepbystep_dist = pendulum_adj_stepbystep_dist_new
-
-    Fpk = (x, dx) -> [0.; 0.; abs(x[4])*x[4]; abs(x[5])*x[5]; 0.; 0.; 0.;;]
-    Fpm = (x, dx) -> [.0; .0; dx[4]; dx[5]+g; .0; .0; .0;;]
-    FpL = (x, dx) -> [.0; .0; .0; .0; -2L; .0; .0;;]
-    deb_Fp = Fpk
-
-    f(x::Vector{Float64}, θ::Vector{Float64}) = x[7]               # applied on the state at each step
-    # f_sens should return a matrix/column vector with each row corresponding to a different output component and each column corresponding to a different parameter
-    f_sens(x::Vector{Float64}, θ::Vector{Float64})::Matrix{Float64} = [x[14];;]# x[21] x[28] x[35]]# x[42] x[49]]# x[28]]##[x[14] x[21] x[28] x[35] x[42]]   # NOTE: Hard-coded right now
-    # f_sens(x::Vector{Float64}, θ::Vector{Float64}) = [x[14], x[21], x[28]]                                                                                           #tuesday debug starting here
-    f_sens_deb(x::Vector{Float64}, θ::Vector{Float64}) = x[8:end]
-    f_debug(x::Vector{Float64}, θ::Vector{Float64}) = x[1:7]
-    # The purpose of a separate baseline function is only relevant for delta robot, because of parameter-dependent output function
-    f_sens_baseline(x::Vector{Float64}, θ::Vector{Float64})::Matrix{Float64} = f_sens(x::Vector{Float64}, θ::Vector{Float64})
-elseif model_id == MOH_MDL
-    # For Mohamed's model:
-    const free_dyn_pars_true = [0.8]
-    const num_dyn_vars = 2
-    use_adjoint = true
-    get_all_θs(pars::Vector{Float64}) = pars#free_dyn_pars_true
-    # Each row corresponds to lower and upper bounds of a free dynamic parameter.
-    dyn_par_bounds = [0.01 1e4]
-    @warn "The learning rate dimensiond doesn't deal with disturbance parameters in any nice way, other info comes from W_meta, and this part is hard coded"
-    const_learning_rate = [0.1]
-    model_sens_to_use = mohamed_sens
-    model_to_use = model_mohamed
-    model_adj_to_use = mohamed_adjoint_new
-    model_stepbystep = mohamed_stepbystep
-    sgd_version_to_use = perform_SGD_adam_new
-
-    f(x::Vector{Float64}) = x[1]#x[2]
-    # f_sens should return a matrix/column vector with each row corresponding to a different output component and each column corresponding to a different parameter
-    f_sens(x::Vector{Float64}, θ::Vector{Float64})::Matrix{Float64} = [x[3];;]#[x[4]]
-    f_sens_deb(x::Vector{Float64}) = x[3:4]
-elseif model_id == DELTA
-    const free_dyn_pars_true = [L0, L1, L2, L3, LC1, LC2, M1, M2, M3, J1, J2, γ]#Array{Float64}(undef, 0) # TODO: Change dyn_par_bounds if changing parameter
-    const num_dyn_vars = 30#24#30
-    const num_dyn_vars_adj = 33#27#33 # For adjoint method, there might be additional state variables, since outputs need to be baked into the state
-    use_adjoint = true
-    use_new_adj = true
-    get_all_θs(pars::Vector{Float64}) = vcat(pars[1:11], [g], pars[12])#[L0, L1, L2, L3, LC1, LC2, M1, M2, M3, J1, J2, g, γ]
-    # dyn_par_bounds = Array{Float64}(undef, 0, 2)
-    dyn_par_bounds = hcat(fill(0.01, 12, 1), fill(1e4, 12, 1))#[0.01 1e4]#[2*(L3-L0-L2)/sqrt(3)+0.01 2*(L2+L3-L0)/sqrt(3)-0.01; 0.01 1e4; 0.01 1e4]#[0.01 1e4]
-    dyn_par_bounds[3,1] = 1.0 # Setting lower bound for L2
-    @warn "The learning rate dimension doesn't deal with disturbance parameters in any nice way, other info comes from W_meta, and this part is hard coded" # Oooh, what if we define what function of nx, n_in etc to use here, and in get_experiment_data that function is simply used? Instead of having to define stuff there since only then are nx and n_in defined
-    # const_learning_rate = [0.1]#[0.1, 0.1, 0.1, 0.05, 0.05, 0.1, 0.02, 0.02, 0.05, 0.05, 0.05, 0.2]
-    const_learning_rate = [0.1, 0.1, 0.1, 0.05, 0.05, 0.1, 0.02, 0.02, 0.05, 0.05, 0.05, 0.2]#, 0.1, 0.2, 0.2, 0.05, 0.05, 0.05, 0.05, 0.05, 0.05, 0.05, 0.05, 0.05] #[0.1, 0.2, 0.2, 0.05, 0.05, 0.05, 0.05, 0.05, 0.05, 0.05, 0.05, 0.05] # For disturbance model
-    model_sens_to_use = delta_robot_gc_allparsens#_alldist_FAKE#delta_robot_gc_γsens    # Ah, when using _FAKE version, baseline fails because of computation of Jacobian
-    # TODO: Add length assertions here in file instead of in functions? So they crash during include? Or maybe that's worse
-    model_to_use = delta_robot_gc
-    model_adj_to_use = delta_robot_gc_adjoint_allpar_new
-    model_adj_to_use_dist_sens = delta_robot_gc_adjoint_allpar_alldist  # Old adjoint approach, i.e. not using foradj
-    model_adj_to_use_dist_sens_new = delta_robot_gc_foradj_allpar_alldist
-    sgd_version_to_use = perform_SGD_adam_new_deltaversion  # Needs to update bounds of L3 dynamically based on L0
-    # Models for debug:
-    model_stepbystep = delta_adj_stepbystep_NEW
-    
-    # Only used for adjoint debugging purposes
-    FpL1 = (x, dx) -> [cos(x[1])*dx[27]+cos(x[1])*dx[30]-sin(x[1])*dx[26]-sin(x[1])*dx[29]; 0.0; 0.0; -cos(x[4])*dx[27]-(sin(x[4])*dx[26])*0.5-(sqrt(3)*sin(x[4])*dx[25])*0.5; 0.0; 0.0; (sqrt(3)*sin(x[7])*dx[28])*0.5-(sin(x[7])*dx[29])*0.5-cos(x[7])*dx[30]; 0.0; 0.0; sin(x[1])*dx[20]-cos(x[1])*dx[24]-cos(x[1])*dx[21]+sin(x[1])*dx[23]-0.0*cos(x[1])*(M2+M3)+dx[11]*(L2*M3+LC2*M2)*(sin(x[1])*sin(x[2])+cos(x[1])*cos(x[2])*cos(x[3]))+2*L1*dx[10]*(M2+M3)+x[11]^2*(L2*M3+LC2*M2)*(cos(x[2])*sin(x[1])-cos(x[1])*cos(x[3])*sin(x[2]))-cos(x[1])*sin(x[2])*sin(x[3])*dx[12]*(L2*M3+LC2*M2)-cos(x[1])*cos(x[3])*sin(x[2])*x[12]^2*(L2*M3+LC2*M2)-2*cos(x[1])*cos(x[2])*sin(x[3])*x[11]*x[12]*(L2*M3+LC2*M2); dx[10]*(L2*M3+LC2*M2)*(sin(x[1])*sin(x[2])+cos(x[1])*cos(x[2])*cos(x[3]))+x[10]^2*(L2*M3+LC2*M2)*(cos(x[1])*sin(x[2])-cos(x[2])*cos(x[3])*sin(x[1])); sin(x[1])*sin(x[2])*sin(x[3])*x[10]^2*(L2*M3+LC2*M2)-cos(x[1])*sin(x[2])*sin(x[3])*dx[10]*(L2*M3+LC2*M2); cos(x[4])*dx[21]+(sin(x[4])*dx[20])*0.5-0.0*cos(x[4])*(M2+M3)+dx[14]*(L2*M3+LC2*M2)*(sin(x[4])*sin(x[5])+cos(x[4])*cos(x[5])*cos(x[6]))+2*L1*dx[13]*(M2+M3)+x[14]^2*(L2*M3+LC2*M2)*(cos(x[5])*sin(x[4])-cos(x[4])*cos(x[6])*sin(x[5]))+(sqrt(3)*sin(x[4])*dx[19])*0.5-cos(x[4])*sin(x[5])*sin(x[6])*dx[15]*(L2*M3+LC2*M2)-cos(x[4])*cos(x[6])*sin(x[5])*x[15]^2*(L2*M3+LC2*M2)-2*cos(x[4])*cos(x[5])*sin(x[6])*x[14]*x[15]*(L2*M3+LC2*M2); dx[13]*(L2*M3+LC2*M2)*(sin(x[4])*sin(x[5])+cos(x[4])*cos(x[5])*cos(x[6]))+x[13]^2*(L2*M3+LC2*M2)*(cos(x[4])*sin(x[5])-cos(x[5])*cos(x[6])*sin(x[4])); sin(x[4])*sin(x[5])*sin(x[6])*x[13]^2*(L2*M3+LC2*M2)-cos(x[4])*sin(x[5])*sin(x[6])*dx[13]*(L2*M3+LC2*M2); cos(x[7])*dx[24]+(sin(x[7])*dx[23])*0.5-0.0*cos(x[7])*(M2+M3)+dx[17]*(L2*M3+LC2*M2)*(sin(x[7])*sin(x[8])+cos(x[7])*cos(x[8])*cos(x[9]))+2*L1*dx[16]*(M2+M3)+x[17]^2*(L2*M3+LC2*M2)*(cos(x[8])*sin(x[7])-cos(x[7])*cos(x[9])*sin(x[8]))-(sqrt(3)*sin(x[7])*dx[22])*0.5-cos(x[7])*sin(x[8])*sin(x[9])*dx[18]*(L2*M3+LC2*M2)-cos(x[7])*cos(x[9])*sin(x[8])*x[18]^2*(L2*M3+LC2*M2)-2*cos(x[7])*cos(x[8])*sin(x[9])*x[17]*x[18]*(L2*M3+LC2*M2); dx[16]*(L2*M3+LC2*M2)*(sin(x[7])*sin(x[8])+cos(x[7])*cos(x[8])*cos(x[9]))+x[16]^2*(L2*M3+LC2*M2)*(cos(x[7])*sin(x[8])-cos(x[8])*cos(x[9])*sin(x[7])); sin(x[7])*sin(x[8])*sin(x[9])*x[16]^2*(L2*M3+LC2*M2)-cos(x[7])*sin(x[8])*sin(x[9])*dx[16]*(L2*M3+LC2*M2); (sqrt(3)*cos(x[4]))*0.5; cos(x[1])+cos(x[4])*0.5; sin(x[1])-sin(x[4]); -(sqrt(3)*cos(x[7]))*0.5; cos(x[1])+cos(x[7])*0.5; sin(x[1])-sin(x[7]); -(sqrt(3)*sin(x[4])*x[13])*0.5; -sin(x[1])*x[10]-(sin(x[4])*x[13])*0.5; cos(x[1])*x[10]-cos(x[4])*x[13]; (sqrt(3)*sin(x[7])*x[16])*0.5; -sin(x[1])*x[10]-(sin(x[7])*x[16])*0.5; cos(x[1])*x[10]-cos(x[7])*x[16]; 0.0; -cos(x[1]); -sin(x[1]);;]
-    FpL2 = (x, dx) -> [0.0; cos(x[2])*cos(x[3])*dx[27]-sin(x[2])*dx[29]-sin(x[2])*dx[26]+cos(x[2])*cos(x[3])*dx[30]+cos(x[2])*sin(x[3])*dx[25]+cos(x[2])*sin(x[3])*dx[28]; cos(x[3])*sin(x[2])*dx[25]+cos(x[3])*sin(x[2])*dx[28]-sin(x[2])*sin(x[3])*dx[27]-sin(x[2])*sin(x[3])*dx[30]; 0.0; dx[25]*((cos(x[5])*sin(x[6]))*0.5-(sqrt(3)*sin(x[5]))*0.5)-dx[26]*(sin(x[5])*0.5+(sqrt(3)*cos(x[5])*sin(x[6]))*0.5)-cos(x[5])*cos(x[6])*dx[27]; (cos(x[6])*sin(x[5])*dx[25])*0.5+sin(x[5])*sin(x[6])*dx[27]-(sqrt(3)*cos(x[6])*sin(x[5])*dx[26])*0.5; 0.0; dx[28]*((cos(x[8])*sin(x[9]))*0.5+(sqrt(3)*sin(x[8]))*0.5)-dx[29]*(sin(x[8])*0.5-(sqrt(3)*cos(x[8])*sin(x[9]))*0.5)-cos(x[8])*cos(x[9])*dx[30]; (cos(x[9])*sin(x[8])*dx[28])*0.5+sin(x[8])*sin(x[9])*dx[30]+(sqrt(3)*cos(x[9])*sin(x[8])*dx[29])*0.5; L1*M3*dx[11]*(sin(x[1])*sin(x[2])+cos(x[1])*cos(x[2])*cos(x[3]))+L1*M3*x[11]^2*(cos(x[2])*sin(x[1])-cos(x[1])*cos(x[3])*sin(x[2]))-L1*M3*cos(x[1])*cos(x[3])*sin(x[2])*x[12]^2-L1*M3*cos(x[1])*sin(x[2])*sin(x[3])*dx[12]-2*L1*M3*cos(x[1])*cos(x[2])*sin(x[3])*x[11]*x[12]; sin(x[2])*dx[20]+sin(x[2])*dx[23]-cos(x[2])*cos(x[3])*dx[21]-cos(x[2])*cos(x[3])*dx[24]+2*L2*M3*dx[11]-cos(x[2])*sin(x[3])*dx[19]-cos(x[2])*sin(x[3])*dx[22]+L1*M3*dx[10]*(sin(x[1])*sin(x[2])+cos(x[1])*cos(x[2])*cos(x[3]))-M3*g*cos(x[2])*cos(x[3])+L1*M3*x[10]^2*(cos(x[1])*sin(x[2])-cos(x[2])*cos(x[3])*sin(x[1]))-2*L2*M3*cos(x[2])*sin(x[2])*x[12]^2; sin(x[2])*sin(x[3])*dx[21]-cos(x[3])*sin(x[2])*dx[22]-cos(x[3])*sin(x[2])*dx[19]+sin(x[2])*sin(x[3])*dx[24]+2*L2*M3*sin(x[2])^2*dx[12]+M3*g*sin(x[2])*sin(x[3])+2*L2*M3*sin(2*x[2])*x[11]*x[12]+L1*M3*sin(x[1])*sin(x[2])*sin(x[3])*x[10]^2-L1*M3*cos(x[1])*sin(x[2])*sin(x[3])*dx[10]; L1*M3*dx[14]*(sin(x[4])*sin(x[5])+cos(x[4])*cos(x[5])*cos(x[6]))+L1*M3*x[14]^2*(cos(x[5])*sin(x[4])-cos(x[4])*cos(x[6])*sin(x[5]))-L1*M3*cos(x[4])*cos(x[6])*sin(x[5])*x[15]^2-L1*M3*cos(x[4])*sin(x[5])*sin(x[6])*dx[15]-2*L1*M3*cos(x[4])*cos(x[5])*sin(x[6])*x[14]*x[15]; dx[20]*(sin(x[5])*0.5+(sqrt(3)*cos(x[5])*sin(x[6]))*0.5)-dx[19]*((cos(x[5])*sin(x[6]))*0.5-(sqrt(3)*sin(x[5]))*0.5)+cos(x[5])*cos(x[6])*dx[21]+2*L2*M3*dx[14]+L1*M3*dx[13]*(sin(x[4])*sin(x[5])+cos(x[4])*cos(x[5])*cos(x[6]))-M3*g*cos(x[5])*cos(x[6])+L1*M3*x[13]^2*(cos(x[4])*sin(x[5])-cos(x[5])*cos(x[6])*sin(x[4]))-2*L2*M3*cos(x[5])*sin(x[5])*x[15]^2; (sqrt(3)*cos(x[6])*sin(x[5])*dx[20])*0.5-sin(x[5])*sin(x[6])*dx[21]-(cos(x[6])*sin(x[5])*dx[19])*0.5+2*L2*M3*sin(x[5])^2*dx[15]+M3*g*sin(x[5])*sin(x[6])+2*L2*M3*sin(2*x[5])*x[14]*x[15]+L1*M3*sin(x[4])*sin(x[5])*sin(x[6])*x[13]^2-L1*M3*cos(x[4])*sin(x[5])*sin(x[6])*dx[13]; L1*M3*dx[17]*(sin(x[7])*sin(x[8])+cos(x[7])*cos(x[8])*cos(x[9]))+L1*M3*x[17]^2*(cos(x[8])*sin(x[7])-cos(x[7])*cos(x[9])*sin(x[8]))-L1*M3*cos(x[7])*cos(x[9])*sin(x[8])*x[18]^2-L1*M3*cos(x[7])*sin(x[8])*sin(x[9])*dx[18]-2*L1*M3*cos(x[7])*cos(x[8])*sin(x[9])*x[17]*x[18]; dx[23]*(sin(x[8])*0.5-(sqrt(3)*cos(x[8])*sin(x[9]))*0.5)-dx[22]*((cos(x[8])*sin(x[9]))*0.5+(sqrt(3)*sin(x[8]))*0.5)+cos(x[8])*cos(x[9])*dx[24]+2*L2*M3*dx[17]+L1*M3*dx[16]*(sin(x[7])*sin(x[8])+cos(x[7])*cos(x[8])*cos(x[9]))-M3*g*cos(x[8])*cos(x[9])+L1*M3*x[16]^2*(cos(x[7])*sin(x[8])-cos(x[8])*cos(x[9])*sin(x[7]))-2*L2*M3*cos(x[8])*sin(x[8])*x[18]^2; 2*L2*M3*sin(x[8])^2*dx[18]-sin(x[8])*sin(x[9])*dx[24]-(sqrt(3)*cos(x[9])*sin(x[8])*dx[23])*0.5-(cos(x[9])*sin(x[8])*dx[22])*0.5+M3*g*sin(x[8])*sin(x[9])+2*L2*M3*sin(2*x[8])*x[17]*x[18]+L1*M3*sin(x[7])*sin(x[8])*sin(x[9])*x[16]^2-L1*M3*cos(x[7])*sin(x[8])*sin(x[9])*dx[16]; (sqrt(3)*cos(x[5]))*0.5+sin(x[2])*sin(x[3])+(sin(x[5])*sin(x[6]))*0.5; cos(x[2])+cos(x[5])*0.5-(sqrt(3)*sin(x[5])*sin(x[6]))*0.5; cos(x[3])*sin(x[2])-cos(x[6])*sin(x[5]); sin(x[2])*sin(x[3])-(sqrt(3)*cos(x[8]))*0.5+(sin(x[8])*sin(x[9]))*0.5; cos(x[2])+cos(x[8])*0.5+(sqrt(3)*sin(x[8])*sin(x[9]))*0.5; cos(x[3])*sin(x[2])-cos(x[9])*sin(x[8]); cos(x[2])*sin(x[3])*x[11]-(sqrt(3)*sin(x[5])*x[14])*0.5+cos(x[3])*sin(x[2])*x[12]+(cos(x[5])*sin(x[6])*x[14])*0.5+(cos(x[6])*sin(x[5])*x[15])*0.5; -sin(x[2])*x[11]-(sin(x[5])*x[14])*0.5-(sqrt(3)*cos(x[5])*sin(x[6])*x[14])*0.5-(sqrt(3)*cos(x[6])*sin(x[5])*x[15])*0.5; cos(x[2])*cos(x[3])*x[11]-cos(x[5])*cos(x[6])*x[14]-sin(x[2])*sin(x[3])*x[12]+sin(x[5])*sin(x[6])*x[15]; (sqrt(3)*sin(x[8])*x[17])*0.5+cos(x[2])*sin(x[3])*x[11]+cos(x[3])*sin(x[2])*x[12]+(cos(x[8])*sin(x[9])*x[17])*0.5+(cos(x[9])*sin(x[8])*x[18])*0.5; (sqrt(3)*cos(x[8])*sin(x[9])*x[17])*0.5-(sin(x[8])*x[17])*0.5-sin(x[2])*x[11]+(sqrt(3)*cos(x[9])*sin(x[8])*x[18])*0.5; cos(x[2])*cos(x[3])*x[11]-cos(x[8])*cos(x[9])*x[17]-sin(x[2])*sin(x[3])*x[12]+sin(x[8])*sin(x[9])*x[18]; -sin(x[2])*sin(x[3]); -cos(x[2]); -cos(x[3])*sin(x[2]) ;;]
-    Fpγ  = (x, dx) -> [0.0; 0.0; 0.0; 0.0; 0.0; 0.0; 0.0; 0.0; 0.0; x[10]; x[11]; x[12]; x[13]; x[14]; x[15]; x[16]; x[17]; x[18]; 0.0; 0.0; 0.0; 0.0; 0.0; 0.0; 0.0; 0.0; 0.0; 0.0; 0.0; 0.0; 0.0; 0.0; 0.0]
-    deb_Fp = Fpγ
-
-    # # If output is all three servo angles
-    # f(x::Vector{Float64}) = [x[1],x[4],x[7]]    # All three servo angles
-    # f_sens(x::Vector{Float64}, θ::Vector{Float64}) = [x[25],x[28],x[31]]
-    # # If output is position of end effector, expressed in angles of first arm
-    f(x::Vector{Float64}, θ::Vector{Float64}) = [θ[3]*sin(x[2])*sin(x[3]) #L2*sin(x[2])*sin(x[3])
-        θ[2]*cos(x[1]) + θ[3]*cos(x[2]) + θ[1] - θ[4] #L1*cos(x[1]) + L2*cos(x[2]) + L0 - L3
-        θ[2]*sin(x[1]) + θ[3]*sin(x[2])*cos(x[3])] #L1*sin(x[1]) + L2*sin(x[2])*cos(x[3])]
-    # f(x::Vector{Float64}) = x[1:30]   # DEBUG
-    
-    ##################################################################################################################################################
-    # f_sens should return a matrix with each row corresponding to a different output component and each column corresponding to a different parameter
-    ##################################################################################################################################################
-
-    # sans_p-part
-    f_sens_base(x::Vector{Float64}, θ::Vector{Float64}, par_ind::Int)::Matrix{Float64} = 
-        [θ[3]*cos(x[2])*sin(x[3])*x[30*par_ind+2]+θ[3]*cos(x[3])*sin(x[2])*x[30*par_ind+3] #L2*cos(x[2])*sin(x[3])*x[30*par_ind+2]+L2*cos(x[3])*sin(x[2])*x[30*par_ind+3]
-        -θ[2]*sin(x[1])*x[30*par_ind+1]-θ[3]*sin(x[2])*x[30*par_ind+2] #-L1*sin(x[1])*x[30*par_ind+1]-L2*sin(x[2])*x[30*par_ind+2]
-        θ[2]*cos(x[1])*x[30*par_ind+1]+θ[3]*cos(x[2])*cos(x[3])*x[30*par_ind+2]-θ[3]*sin(x[2])*sin(x[3])*x[30*par_ind+3];;] #L1*cos(x[1])*x[30*par_ind+1]+L2*cos(x[2])*cos(x[3])*x[30*par_ind+2]-L2*sin(x[2])*sin(x[3])*x[30*par_ind+3];;]
-    # p-parts
-    f_sens_L0(x::Vector{Float64})::Matrix{Float64} = [0.0; 1.0; 0.0;;]
-    f_sens_L1(x::Vector{Float64})::Matrix{Float64} = [0.0; cos(x[1]); sin(x[1]);;]
-    f_sens_L2(x::Vector{Float64})::Matrix{Float64} = [sin(x[2])*sin(x[3]); cos(x[2]); cos(x[3])*sin(x[2]);;]
-    f_sens_L3(x::Vector{Float64})::Matrix{Float64} = [0.0; -1.0; 0.0;;]
-    f_sens_other(x::Vector{Float64})::Matrix{Float64} = zeros(3,1)
-
-    # # Sensitivity wrt to L1 (currently for stabilised model). To create a column-matrix, make sure to use ;; at the end, e.g. [...;;]
-    # f_sens(x::Vector{Float64}, θ::Vector{Float64})::Matrix{Float64} = f_sens_base(x, θ, 1)+f_sens_L1(x)
-
-    # # Sensitivity wrt to whichever individual parameter except L0, L1, L2, L3, all others are the same
-    # f_sens(x::Vector{Float64}, θ::Vector{Float64})::Matrix{Float64} = f_sens_base(x, θ, 1)+f_sens_other(x)
-
-    # # Sensitivity wrt to [L1, M1, J1]
-    # f_sens(x::Vector{Float64}, θ::Vector{Float64})::Matrix{Float64} = hcat(f_sens_L1(x)+f_sens_base(x,θ,1), f_sens_other(x)+f_sens_base(x,θ,2), f_sens_other(x)+f_sens_base(x,θ,3))
-
-    # # Sensitivity wrt to γ and one disturbance parameter
-    # f_sens(x::Vector{Float64}, θ::Vector{Float64})::Matrix{Float64} = [f_sens_base(x, θ, 1)+f_sens_other(x)    f_sens_base(x, θ, 2)+f_sens_other(x)]
-
-    # Sensitivity wrt to debug2-case parameters
-    # f_sens(x::Vector{Float64}, θ::Vector{Float64})::Matrix{Float64} = hcat(f_sens_base(x, θ, 1)+f_sens_other(x), f_sens_base(x, θ, 2)+f_sens_other(x))#, f_sens_base(x, θ, 3)+f_sens_L2(x))#, 
-    #     # f_sens_base(x, θ, 4)+f_sens_L3(x), f_sens_base(x, θ, 5)+f_sens_other(x), f_sens_base(x, θ, 6)+f_sens_other(x), f_sens_base(x, θ, 7)+f_sens_other(x),
-    #     # f_sens_base(x, θ, 8)+f_sens_other(x), f_sens_base(x, θ, 9)+f_sens_other(x), f_sens_base(x, θ, 10)+f_sens_other(x), f_sens_base(x, θ, 11)+f_sens_other(x),
-    #     # f_sens_base(x, θ, 12)+f_sens_other(x))
-    # f_sens(x::Vector{Float64}, θ::Vector{Float64})::Matrix{Float64} = hcat(f_sens_base(x, θ, 1)+f_sens_L1(x), f_sens_base(x, θ, 2)+f_sens_other(x))
-
-    # # Sensitivity for deb1 tests
-    # f_sens(x::Vector{Float64}, θ::Vector{Float64})::Matrix{Float64} = f_sens_base(x, θ, 1)+f_sens_L2(x)
-
-    # # Sensitivity wrt to one disturbance parameter
-    # f_sens(x::Vector{Float64}, θ::Vector{Float64})::Matrix{Float64} = f_sens_base(x, θ, 1)+f_sens_other(x)
-
-    # Sensitivity wrt to all parameters
-    f_sens(x::Vector{Float64}, θ::Vector{Float64})::Matrix{Float64} = hcat(f_sens_base(x, θ, 1)+f_sens_L0(x), f_sens_base(x, θ, 2)+f_sens_L1(x), f_sens_base(x, θ, 3)+f_sens_L2(x), 
-        f_sens_base(x, θ, 4)+f_sens_L3(x), f_sens_base(x, θ, 5)+f_sens_other(x), f_sens_base(x, θ, 6)+f_sens_other(x), f_sens_base(x, θ, 7)+f_sens_other(x),
-        f_sens_base(x, θ, 8)+f_sens_other(x), f_sens_base(x, θ, 9)+f_sens_other(x), f_sens_base(x, θ, 10)+f_sens_other(x), f_sens_base(x, θ, 11)+f_sens_other(x),
-        f_sens_base(x, θ, 12)+f_sens_other(x))
-
-    # # Sensitivity wrt to all disturbance parameters
-    # f_sens(x::Vector{Float64}, θ::Vector{Float64})::Matrix{Float64} = hcat(f_sens_base(x, θ, 1)+f_sens_other(x), f_sens_base(x, θ, 2)+f_sens_other(x), f_sens_base(x, θ, 3)+f_sens_other(x), 
-    #     f_sens_base(x, θ, 4)+f_sens_other(x), f_sens_base(x, θ, 5)+f_sens_other(x), f_sens_base(x, θ, 6)+f_sens_other(x), f_sens_base(x, θ, 7)+f_sens_other(x),
-    #     f_sens_base(x, θ, 8)+f_sens_other(x), f_sens_base(x, θ, 9)+f_sens_other(x), f_sens_base(x, θ, 10)+f_sens_other(x), f_sens_base(x, θ, 11)+f_sens_other(x),
-    #     f_sens_base(x, θ, 12)+f_sens_other(x))
-
-    # # Sensitivity wrt to all dynamical parameters AND all disturbance parameters
-    # f_sens(x::Vector{Float64}, θ::Vector{Float64})::Matrix{Float64} = hcat(f_sens_base(x, θ, 1)+f_sens_L0(x), f_sens_base(x, θ, 2)+f_sens_L1(x), f_sens_base(x, θ, 3)+f_sens_L2(x), 
-    #     f_sens_base(x, θ, 4)+f_sens_L3(x), f_sens_base(x, θ, 5)+f_sens_other(x), f_sens_base(x, θ, 6)+f_sens_other(x), f_sens_base(x, θ, 7)+f_sens_other(x),
-    #     f_sens_base(x, θ, 8)+f_sens_other(x), f_sens_base(x, θ, 9)+f_sens_other(x), f_sens_base(x, θ, 10)+f_sens_other(x), f_sens_base(x, θ, 11)+f_sens_other(x),
-    #     f_sens_base(x, θ, 12)+f_sens_other(x), f_sens_base(x, θ, 13)+f_sens_other(x), f_sens_base(x, θ, 14)+f_sens_other(x), f_sens_base(x, θ, 15)+f_sens_other(x), 
-    #     f_sens_base(x, θ, 16)+f_sens_other(x), f_sens_base(x, θ, 17)+f_sens_other(x), f_sens_base(x, θ, 18)+f_sens_other(x), f_sens_base(x, θ, 19)+f_sens_other(x),
-    #     f_sens_base(x, θ, 20)+f_sens_other(x), f_sens_base(x, θ, 21)+f_sens_other(x), f_sens_base(x, θ, 22)+f_sens_other(x), f_sens_base(x, θ, 23)+f_sens_other(x),
-    #     f_sens_base(x, θ, 24)+f_sens_other(x))
-
-    # BASELINE: SHOULD NOT INCLUDE DISTURBANCE PARAMETERS, SINCE BASELINE METHOD CANNOT IDENTIFY THEM ANYWAY
-    # Sensitivity wrt to all dynamical parameters
-    f_sens_baseline(x::Vector{Float64}, θ::Vector{Float64})::Matrix{Float64} = hcat(f_sens_base(x, θ, 1)+f_sens_L0(x), f_sens_base(x, θ, 2)+f_sens_L1(x), f_sens_base(x, θ, 3)+f_sens_L2(x), 
-    f_sens_base(x, θ, 4)+f_sens_L3(x), f_sens_base(x, θ, 5)+f_sens_other(x), f_sens_base(x, θ, 6)+f_sens_other(x), f_sens_base(x, θ, 7)+f_sens_other(x),
-    f_sens_base(x, θ, 8)+f_sens_other(x), f_sens_base(x, θ, 9)+f_sens_other(x), f_sens_base(x, θ, 10)+f_sens_other(x), f_sens_base(x, θ, 11)+f_sens_other(x),
-    f_sens_base(x, θ, 12)+f_sens_other(x))
-    # # Sensitivity wrt to whichever individual parameter except L0, L1, L2, L3, all others are the same
-    # f_sens_baseline(x::Vector{Float64}, θ::Vector{Float64})::Matrix{Float64} = f_sens_base(x, θ, 1)+f_sens_other(x)
-    # # Sensitivity wrt whichever parameters I felt like while debugging (γ)
-    # f_sens_baseline(x::Vector{Float64}, θ::Vector{Float64})::Matrix{Float64} = hcat(f_sens_base(x, θ, 1)+f_sens_other(x))
-
-
-    # # Just getting all states
-    # f(x::Vector{Float64}) = x[1:24]
-    # f_sens(x::Vector{Float64}, θ::Vector{Float64}) = x[1:48]
-    # Since none of the state variables are the outputs, we add output sensitivites at the end. Those three extra states are e.g. needed for adjoint method.
-    f_sens_deb(x::Vector{Float64}, θ::Vector{Float64}) = inject_adj_sens(x, f_sens(x, θ))
-    f_debug(x::Vector{Float64}, θ::Vector{Float64}) = vcat(x[1:num_dyn_vars], f(x, θ))
-=======
 # ===================== HELPER FUNCTIONS =====================
 # data should have time along rows (dim 1) and dimension along columns (dim 2)
 function get_interpolation(data::AbstractMatrix{Float64}, T::Float64, Ts::Float64)
     extrapolate(scale(interpolate(data, (BSpline(interp_type), NoInterp())), 0.0:Ts:T, 1:size(data,2)), Line())
->>>>>>> 85567af3
 end
 
 # Approximates the derivative of func(⋅,1:dim) using backward differences
@@ -384,139 +155,6 @@
     kwargs...,
 )
 
-<<<<<<< HEAD
-function get_estimates(expid::String, pars0::Vector{Float64}, N_trans::Int = 0, num_stacks::Int=1)
-    start_datetime = now()
-    exp_data, isws = get_experiment_data(expid)
-    W_meta = exp_data.W_meta
-    u = exp_data.u
-    Y = exp_data.Y
-    # TODO: Is this stacked way of saving multidimensional Y really the best? Maybe
-    N = size(Y,1)÷y_len-1
-    Nw = exp_data.Nw
-    nx = W_meta.nx
-    n_in = W_meta.n_in
-    n_out = W_meta.n_out
-    n_tot = nx*n_in
-    dη = length(W_meta.η)
-    dist_par_inds = W_meta.free_par_inds
-
-    @assert (length(pars0) == num_dyn_pars+length(dist_par_inds)) "Please pass exactly $(num_dyn_pars+length(W_meta.free_par_inds)) parameter values"
-    @assert (size(dyn_par_bounds, 1) == num_dyn_pars) "Please provide bounds for exactly all free dynamic parameters. Now $(size(dyn_par_bounds, 1)) are provided for $num_dyn_pars parameters"
-    @assert (length(const_learning_rate) == length(pars0)) "The learning rate must have the same number of components as the number of parameters to be identified, currently is has $(length(const_learning_rate)) instead of $(length(pars0))"
-
-    if !isdir(joinpath(data_dir, "tmp/"))
-        mkdir(joinpath(data_dir, "tmp/"))
-    end
-
-    get_all_parameters(free_pars::Vector{Float64}) = vcat(get_all_θs(free_pars), exp_data.get_all_ηs(free_pars))
-    par_bounds = vcat(dyn_par_bounds, exp_data.dist_par_bounds)
-
-    # === We then optimize parameters for the baseline model ===
-    function baseline_model_parametrized(dummy_input, pars)
-        # NOTE: The true input is encoded in the solvew_sens()-function, but this function
-        # still needs to to take two input arguments, so dummy_input could just be
-        # anything, it's not used anyway
-        Y_base = solvew(u, t -> zeros(n_out+length(dist_par_inds)*n_out), pars, N ) |> sol -> h(sol,get_all_θs(pars))
-
-        # NOTE: SCALAR_OUTPUT is assumed. Edit: I think I generalized to multivariate output in a way that makes this still work
-        # Y_base is either a vector of vectors (inner vector is a multi-dimensional output) or a vector of scalars.
-        return vcat(Y_base[N_trans+1:end]...)   # New, should be equivalent with old but with a far more straightforward expression
-        # return reshape(vcat(Y_base[N_trans+1:end,:]...), :)   # Returns 1D-array # Old, I do not know why it had this expression, seems just overkill
-    end
-
-    function jacobian_model_b(dummy_input, free_pars)
-        jac = solvew_sens(u, t -> zeros(n_out+length(dist_par_inds)*n_out), free_pars, N) |> sol -> h_sens_base(sol,get_all_θs(free_pars))
-        return vcat(jac[N_trans+1:end, :]...)
-    end
-
-    function baseline_model_parametrized_stacked(dummy_input, pars)
-        # NOTE: The true input is encoded in the solvew_sens()-function, but this function
-        # still needs to to take two input arguments, so dummy_input could just be
-        # anything, it's not used anyway
-        Y_base_deep = solvew(u, t -> zeros(n_out+length(dist_par_inds)*n_out), pars, N ) |> sol -> h(sol,get_all_θs(pars))
-        # Y_base_deep is either a vector of vectors (inner vector is a multi-dimensional output) or a vector of scalars.
-        Y_base_flat = vcat(Y_base_deep[N_trans+1:end]...)
-        Y_base_stacked = zeros(num_stacks*length(Y_base_flat))
-        len = length(Y_base_flat)
-        for ind = 1:num_stacks
-            Y_base_stacked[(ind-1)*len+1:ind*len] = Y_base_flat
-        end
-        return Y_base_stacked
-    end
-
-    function jacobian_model_b_stacked(dummy_input, free_pars)
-        jac_deep = solvew_sens(u, t -> zeros(n_out+length(dist_par_inds)*n_out), free_pars, N) |> sol -> h_sens_base(sol,get_all_θs(free_pars))
-        jac_flat = vcat(jac_deep[N_trans+1:end, :]...)
-        len = size(jac_flat, 1)
-        jac_stacked = zeros(num_stacks*size(jac_flat,1), size(jac_flat,2))
-        for ind = 1:num_stacks
-            jac_stacked[(ind-1)*len+1:ind*len,:] = jac_flat
-        end
-        return jac_stacked
-    end
-
-    # Returns estimate of gradient of cost function
-    # M_mean specifies over how many realizations the gradient estimate is computed
-    function get_gradient_base(y, free_pars, isws)
-        Yb, jacYb = solvew_sens(u, t -> zeros(n_out+length(dist_par_inds)*n_out), free_pars, N) |> sol -> h_comp_base(sol,get_all_θs(free_pars))
-        return get_cost_gradient(y, vcat(Yb...)[:,1:1], [vcat(jacYb...)], N_trans)
-    end
-
-    # So this is for also using SGD for baseline, since LM didn't work
-    # NOTE: THIS FUNCTION HAS NOT BEEN TESTED, I GAVE IT A THOUGHT BUT DIDN'T TRY IT
-    function get_gradient_base_stacked(ystacked, free_pars, isws, num_stacks::Int=1)
-        # Ym, jacsYm = simulate_system_sens(exp_data, free_pars, 2M_mean*num_stacks, dist_par_inds, isws)
-        Yb, jacYb = solvew_sens(u, t -> zeros(n_out+length(dist_par_inds)*n_out), free_pars, N) |> sol -> h_comp_base(sol,get_all_θs(free_pars))
-        if num_stacks > 1
-            len = size(Yb,1)
-            Ybstacked = zeros(num_stacks*len)
-            jacstacked = [zeros(num_stacks*len, length(free_pars))]
-            for ind2=1:num_stacks
-                Ybstacked[(ind2-1)*len+1:ind2*len] = vcat(Yb...)
-                jacstacked[1][(ind2-1)*len+1:ind2*len,:] = vcat(jacYb...)
-            end
-            # NOTE: Non-zero N_trans not supported!!
-            return get_cost_gradient(ystacked, Ybstacked[:,1:M_mean], jacstacked[M_mean+1:end])
-        end
-        # Uses different noise realizations for estimate of output and estiamte of jacobian
-        return get_cost_gradient(ystacked, Yb, jacsYm, N_trans)
-    end
-
-    # E = size(Y, 2)
-    # DEBUG
-    E = 1
-    @warn "Using E = $E instead of default"
-    opt_pars_baseline = zeros(length(free_dyn_pars_true), E)
-    # trace_base[e][t][j] contains the value of parameter j before iteration t
-    # corresponding to dataset e
-    trace_base = [[pars0] for e=1:E]
-    setup_duration = now() - start_datetime
-    baseline_durations = Array{Millisecond, 1}(undef, E)
-    # @warn "Not running baseline identification now"
-    for e=1:E
-        time_start = now()
-        use_sgd_instead = false
-        if use_sgd_instead
-            # Since baseline doesn't identify disturbace parameters, it only needs the learning rate corresponding to the dynamical parameters
-            base_lr = (t, gn) -> learning_rate_vec_red(t, gn)[1:length(free_dyn_pars_true)]
-            # ------------------------------------------------>
-            if num_stacks > 1
-                # Y_true_stacked = vcat([Y[N_trans+1:end,(ind-1)*E+e] for ind=1:num_stacks]...)
-                # baseline_result = get_fit_sens(Y_true_stacked, pars0,
-                #     baseline_model_parametrized_stacked, jacobian_model_b_stacked,
-                #     par_bounds[:,1], par_bounds[:,2])
-                Y_true_stacked = vcat([Y[N_trans+1:end,(ind-1)*E+e] for ind=1:num_stacks]...)
-                opt_pars_baseline[:, e], trace_base[e], _ = sgd_version_to_use((free_pars, M_mean)->get_gradient_base_stacked(Y_true_stacked, free_pars, isws, num_stacks), pars0[1:length(free_dyn_pars_true)], dyn_par_bounds, base_lr, maxiters=100, verbose=true, tol=1e-8)
-            else
-                # baseline_result = get_fit_sens(Y[N_trans+1:end,e], pars0,
-                #     baseline_model_parametrized, jacobian_model_b,
-                #     par_bounds[:,1], par_bounds[:,2])
-                opt_pars_baseline[:, e], trace_base[e], _ = sgd_version_to_use((free_pars, M_mean)->get_gradient_base(Y[:,e], free_pars, isws), pars0[1:length(free_dyn_pars_true)], dyn_par_bounds, base_lr, maxiters=100, verbose=true, tol=1e-8)
-            end    
-            println("Completed for dataset $e for parameters $(opt_pars_baseline[:,e])")
-            # <---------------------------------------------------
-=======
 # Similar to solve_wrapper(), except 1. adjoint models require more input arguments, and 2. the solution is made backwards in time instead of forward, and 3. returns the get_Gθ() function too
 solve_adj_wrapper(mdl_adj_func::Function, 
     u::Function, w::Function, pars::Vector{Float64}, T::Float64, Ts::Float64,
@@ -531,7 +169,6 @@
     m, get_Gθ = begin
         if isnothing(ad)
             mdl_adj_func(w, md.get_all_pars(pars), T, x_func, x2_func, y_func, dy_func, xp0, dx, dx2)
->>>>>>> 85567af3
         else
             mdl_adj_func(w, md.get_all_pars(pars), T, x_func, x2_func, y_func, dy_func, xp0, dx, dx2, ad)
         end
@@ -601,47 +238,6 @@
         end
     end
 
-<<<<<<< HEAD
-
-    opt_pars_proposed = zeros(length(pars0), E)
-    avg_pars_proposed = zeros(length(pars0), E)
-    trace_proposed = [ [Float64[]] for e=1:E]
-    trace_gradient = [ [Float64[]] for e=1:E]
-    trace_step     = [ [Float64[]] for e=1:E]        ## DEBUG!!!!!
-    trace_lrate     = [ [Float64[]] for e=1:E]        ## DEBUG!!!!!
-    proposed_durations = Array{Millisecond, 1}(undef, E)
-
-    # # Use this block of code to move random number generator forward exactly as if experiments 1:e_skip had been performed
-    # # This allows for exact reproducibility of any experiment, regardless of which experiment we start with
-    # e_skip = 2
-    # for t=1:5*e_skip# 1:maxiters*e_skip is what it should say
-    #     for m=1:2M_rate(t)
-    #         randn(Nw, n_tot)
-    #     end
-    # end
-
-    # @warn "Not running proposed identification now"
-    for e=1:E
-        time_start = now()
-        # jacobian_model(x, p) = get_proposed_jacobian(pars, isws, M)  # NOTE: This won't give a jacobian estimate independent of Ym, but maybe we don't need that since this isn't SGD?
-        @warn "Only using maxiters=100 right now"
-        opt_pars_proposed[:,e], trace_proposed[e], trace_gradient[e] =
-                sgd_version_to_use((free_pars, M_mean) -> get_gradient_estimate_p(free_pars, M_mean, e), pars0, par_bounds, verbose=true, tol=1e-8, maxiters=100)
-
-        # @warn "NOT WRITING BACKUPS RIGHT NOW!"
-        writedlm(joinpath(data_dir, "tmp/backup_proposed_e$e.csv"), opt_pars_proposed[:,e], ',')
-        writedlm(joinpath(data_dir, "tmp/backup_average_e$e.csv"), avg_pars_proposed[:,e], ',')
-        writedlm(joinpath(data_dir, "tmp/backup_trace_e$e.csv"), trace_proposed[e], ',')
-
-        # proposed_result, proposed_trace = get_fit(Y[:,e], pars0,
-        #     (dummy_input, pars) -> proposed_model_parametrized(δ, Zm, dummy_input, pars, isws),
-        #     par_bounds[:,1], par_bounds[:,2])
-        # proposed_result, proposed_trace = get_fit_sens(Y[:,e], pars0,
-        #     (dummy_input, pars) -> proposed_model_parametrized(δ, Zm, dummy_input, pars, isws), jacobian_model)
-        # opt_pars_proposed[:, e] = coef(proposed_result)
-        println("Completed for dataset $e for parameters $(opt_pars_proposed[:,e])")
-        proposed_durations[e] = now()-time_start
-=======
     # ------------- Loading/generate "true" system output ---------------
     if isfile(data_Y_path(expid))
         @info "Loading output data from file"
@@ -650,7 +246,6 @@
         @info "Generating output data"
         Y = solve_in_parallel(e -> sim_Y_wrapper(e), 1:E_gen, md.ny, N+1)  # N+1 because we also include extra sample for t=0 in Y
         writedlm(data_Y_path(expid), Y, ',')
->>>>>>> 85567af3
     end
 
     return ExperimentData(Y, u, W_meta, Ts), isws
