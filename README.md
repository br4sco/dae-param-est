--- conflicted
+++ resolved
@@ -1,14 +1,7 @@
 # dae-param-est
-<<<<<<< HEAD
 A Parameter Estimation Experiment for DAEs  
 For the code used in our [paper published at CDC 2021](https://www.diva-portal.org/smash/get/diva2:1539989/FULLTEXT01.pdf), please see the branch "cdc".  
 For the code used in our paper submitted to CDC 2022, please see the branch "CDC22".
-=======
-This repository contains the code to the numerical experiment discussed in
-(TO BE ADDED, SUBMITTED TO CDC 2022), which proposes a method for consistent parameter
-estimation using stochastic approximation for Differential Algebraic Equations (DAEs) subject to process
-disturbances.
->>>>>>> 1c53401d
 
 
 ## Prerequisites
